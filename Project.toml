name = "Lava"
uuid = "8fb73131-e68b-4921-b325-b6dc47707796"
authors = ["Cédric Belmant"]
version = "0.4.0"

[deps]
Accessors = "7d9f7c33-5ae7-4f3b-8dc6-eff91059b697"
AutoHashEquals = "15f4f7f2-30c1-5605-9d31-71845cf9641f"
ColorTypes = "3da002f7-5984-5a60-b8a6-cbb66c0b333f"
Dictionaries = "85a47980-9c8c-11e8-2b9f-f7ca1fa99fb4"
FixedPointNumbers = "53c48c17-4a7d-5ca2-90c5-79b7896eea93"
Graphs = "86223c79-3864-5bf0-83f7-82e725a168b6"
LRUCache = "8ac3fa9e-de4c-5943-b1dc-09c6b5f20637"
MLStyle = "d8e11817-5142-5d16-987a-aa16d5891078"
MetaGraphs = "626554b9-1ddb-594c-aa3c-2596fe9399a5"
Reexport = "189a3867-3050-52da-a836-e630ba90ab69"
ResultTypes = "08a2b407-ddc3-586a-afd6-c784ad1fffe2"
SPIRV = "84138a67-b342-4d33-8200-33cfcca52eb2"
TimerOutputs = "a759f4b9-e2f1-59dc-863e-4aeb61b1ea8f"
Transducers = "28d57a85-8fef-5791-bfe6-a80928e7c999"
UUIDs = "cf7118a7-6976-5b1a-9a39-7adc72f591a4"
Vulkan = "9f14b124-c50e-4008-a7d4-969b3a6cd68a"
glslang_jll = "6fd5517d-459c-5c5a-9b1a-c968b4e37a81"

[compat]
AutoHashEquals = "0.2"
ColorTypes = "0.11"
FixedPointNumbers = "0.8"
Graphs = "1"
LRUCache = "1"
<<<<<<< HEAD
MLStyle = "0.4"
=======
Reexport = "1"
>>>>>>> 4139f3e2
Vulkan = "0.6"
julia = "1.7"

[extras]
FileIO = "5789e2e9-d7fb-5bc7-8068-2c6fae9b9549"
GeometryExperiments = "1147bd75-18e1-436d-adda-d58e854f897d"
ImageIO = "82e4d734-157c-48bb-816b-45c225c6df19"
OpenType = "e5a4412f-5132-4ec5-841c-0d067f41fa94"
SwiftShader_jll = "c404ff5a-e271-5628-8eaa-423d39d64c15"
Test = "8dfed614-e22c-5e08-85e1-65c5234f0b40"
XCB = "16167f82-ea26-5cba-b1de-ed6fd5e30a10"

[targets]
test = ["Test", "SwiftShader_jll", "GeometryExperiments", "FileIO", "ImageIO", "OpenType", "XCB"]<|MERGE_RESOLUTION|>--- conflicted
+++ resolved
@@ -28,11 +28,8 @@
 FixedPointNumbers = "0.8"
 Graphs = "1"
 LRUCache = "1"
-<<<<<<< HEAD
 MLStyle = "0.4"
-=======
 Reexport = "1"
->>>>>>> 4139f3e2
 Vulkan = "0.6"
 julia = "1.7"
 
