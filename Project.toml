--- conflicted
+++ resolved
@@ -22,11 +22,8 @@
 glslang_jll = "6fd5517d-459c-5c5a-9b1a-c968b4e37a81"
 
 [compat]
-<<<<<<< HEAD
+ColorTypes = "0.11"
 FixedPointNumbers = "0.8"
-=======
-ColorTypes = "0.11"
->>>>>>> 976fd9d0
 Vulkan = "0.6"
 julia = "1.7"
 
